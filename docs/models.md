--- conflicted
+++ resolved
@@ -1,8 +1,4 @@
-<<<<<<< HEAD
-# Available Models as of May 27, 2025
-=======
 # Available Models as of May 31, 2025
->>>>>>> aa5ab3c5
 
 ## Main Models
 
